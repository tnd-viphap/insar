import os
import sys
import time
import geopandas as gpd
from shapely.geometry import Point

class StaMPSEXE:
    def __init__(self, process_type=None, display=' -nodisplay'):
        super().__init__()
        
        self.process_type = process_type
        self.display = display
        
        self.inputfile = os.path.join(os.path.split(os.path.abspath(__file__))[0].replace("\\", "/")+'/modules/snap2stamps/bin', "project.conf")
        self._load_config()
        print(f"############## Running: Step 10: StaMPS ##############")
        
    def _load_config(self):
        with open(self.inputfile, 'r') as file:
            for line in file.readlines():
                key, value = (line.split('=')[0].strip(), line.split('=')[1].strip()) if '=' in line else (None, None)
                if key:
                    setattr(self, key, value)  # Dynamically set variables
                    
    def _csvtoshp(self):
        for patch in [os.path.join(self.CURRENT_RESULT, f) for f in os.listdir(self.CURRENT_RESULT) if f.startswith('PATCH_')]:
            csv_file = [f for f in os.listdir(patch) if f.endswith('.csv')]
            folder = patch.split('/')[-2]
            if csv_file:
                data = gpd.read_file(csv_file[0])
                data.geometry = [Point(x, y) for x, y in zip(data.LON, data.LAT)]
                data.to_file(os.path.join(self.DATAFOLDER, f'geom/{self.CURRENT_RESULT.split("/")[-1]}_{folder}.shp'))
        
    def run(self):
        if self.process_type == 'NORMAL':
            try:
                #os.system(f"matlab -nojvm -nosplash{self.display} -r \"run('{os.path.split(os.path.abspath(__file__))[0]}/modules/StaMPS/autorun_normal.m'); exit;\" > {self.CURRENT_RESULT}/STAMPS.log")
                time.sleep(1)
<<<<<<< HEAD
                self._csvtoshp()
=======
                for patch in [os.path.join(self.CURRENT_RESULT, f) for f in os.listdir(self.CURRENT_RESULT) if f.startswith('PATCH_')]:
                    csv_file = [os.path.join(patch, f) for f in os.listdir(patch) if f.endswith('.csv')]
                    folder = patch.split('/')[-1]
                    if csv_file:
                        data = gpd.read_file(csv_file[0])
                        geom = [Point(f) for f in zip(data.LON, data.LAT)]
                        data = gpd.GeoDataFrame(data, geometry=geom, crs="EPSG:4326")
                        outfile = os.path.join(self.DATAFOLDER, f'geom/{self.CURRENT_RESULT.split("/")[-1]}_{folder}.shp')
                        data.to_file(outfile, driver="ESRI Shapefile")
>>>>>>> 589eee43
            except:
                sys.exit(0)  
        elif self.process_type == 'TOMO':
            os.system(f"matlab -nojvm -nosplash{self.display} -r \"run('{os.path.split(os.path.abspath(__file__))[0]}/modules/TomoSAR/Tomography/PSDS_main.m'); exit;\" > {self.CURRENT_RESULT}/TOMO_STAMPS.log")
            os.system(f"matlab -nojvm -nosplash{self.display} -r \"run('{os.path.split(os.path.abspath(__file__))[0]}/modules/StaMPS/autorun_normal.m'); exit;\" > {self.CURRENT_RESULT}/STAMPS.log")
            time.sleep(1)
            self._csvtoshp()
            
if __name__ == "__main__":
    StaMPSEXE("NORMAL", '').run()<|MERGE_RESOLUTION|>--- conflicted
+++ resolved
@@ -36,19 +36,7 @@
             try:
                 #os.system(f"matlab -nojvm -nosplash{self.display} -r \"run('{os.path.split(os.path.abspath(__file__))[0]}/modules/StaMPS/autorun_normal.m'); exit;\" > {self.CURRENT_RESULT}/STAMPS.log")
                 time.sleep(1)
-<<<<<<< HEAD
                 self._csvtoshp()
-=======
-                for patch in [os.path.join(self.CURRENT_RESULT, f) for f in os.listdir(self.CURRENT_RESULT) if f.startswith('PATCH_')]:
-                    csv_file = [os.path.join(patch, f) for f in os.listdir(patch) if f.endswith('.csv')]
-                    folder = patch.split('/')[-1]
-                    if csv_file:
-                        data = gpd.read_file(csv_file[0])
-                        geom = [Point(f) for f in zip(data.LON, data.LAT)]
-                        data = gpd.GeoDataFrame(data, geometry=geom, crs="EPSG:4326")
-                        outfile = os.path.join(self.DATAFOLDER, f'geom/{self.CURRENT_RESULT.split("/")[-1]}_{folder}.shp')
-                        data.to_file(outfile, driver="ESRI Shapefile")
->>>>>>> 589eee43
             except:
                 sys.exit(0)  
         elif self.process_type == 'TOMO':
